--- conflicted
+++ resolved
@@ -38,7 +38,6 @@
     value: ''
   - name: _SignType
     value: ''
-<<<<<<< HEAD
   - name: _InternalRuntimeDownloadArgs
     value: ''
   - name: _InternalRuntimeDownloadCodeSignArgs
@@ -52,10 +51,8 @@
   # to have it in two different forms
   - name: _InternalRuntimeDownloadCodeSignArgs
     value: /p:DotNetRuntimeSourceFeed=https://dotnetclimsrc.blob.core.windows.net/dotnet /p:DotNetRuntimeSourceFeedKey=$(dotnetclimsrc-read-sas-token-base64)
-=======
   - name: _UseHelixOpenQueues
     value: 'true'
->>>>>>> 853d8f02
 - ${{ if eq(variables['System.TeamProject'], 'internal') }}:
   - group: DotNet-HelixApi-Access
   - name: _UseHelixOpenQueues
