--- conflicted
+++ resolved
@@ -91,11 +91,7 @@
             _textViews = new List<ITextView>();
         }
 
-<<<<<<< HEAD
-        internal override ProjectExtensibilityConfiguration Configuration => _project?.Configuration;
-=======
-        public override RazorConfiguration Configuration => _project.Configuration;
->>>>>>> 92c511b2
+        public override RazorConfiguration Configuration => _project?.Configuration;
 
         public override EditorSettings EditorSettings => _workspaceEditorSettings.Current;
 
