using Microsoft.AspNetCore.Hosting;
using Microsoft.Extensions.Configuration;
using Microsoft.Net.Http.Server;

namespace MusicStore
{
    public static class Program
    {
        public static void Main(string[] args)
        {
            var config = new ConfigurationBuilder()
                .AddCommandLine(args)
                .AddEnvironmentVariables(prefix: "ASPNETCORE_")
                .Build();

            var builder = new WebHostBuilder()
                .UseConfiguration(config)
                .UseIISIntegration()
                .UseStartup("MusicStore");

            // Switch beteween Kestrel and WebListener for different tests. Default to Kestrel for normal app execution.
            if (string.Equals(builder.GetSetting("server"), "Microsoft.AspNetCore.Server.WebListener", System.StringComparison.Ordinal))
            {
<<<<<<< HEAD
                if (string.Equals(builder.GetSetting("environment"), "NtlmAuthentication", System.StringComparison.Ordinal))
=======
                if (string.Equals(builder.GetSetting("environment") ??
                Environment.GetEnvironmentVariable("ASPNETCORE_ENVIRONMENT"),
                "NtlmAuthentication", System.StringComparison.Ordinal))
>>>>>>> e7845f3b
                {
                    // Set up NTLM authentication for WebListener as follows.
                    // For IIS and IISExpress use inetmgr to setup NTLM authentication on the application or
                    // modify the applicationHost.config to enable NTLM.
                    builder.UseWebListener(options =>
                    {
                        options.Listener.AuthenticationManager.AuthenticationSchemes = AuthenticationSchemes.NTLM;
                    });
                }
                else
                {
                    builder.UseWebListener();
                }
            }
            else
            {
                builder.UseKestrel();
            }

            var host = builder.Build();

            host.Run();
        }
    }
}<|MERGE_RESOLUTION|>--- conflicted
+++ resolved
@@ -21,13 +21,9 @@
             // Switch beteween Kestrel and WebListener for different tests. Default to Kestrel for normal app execution.
             if (string.Equals(builder.GetSetting("server"), "Microsoft.AspNetCore.Server.WebListener", System.StringComparison.Ordinal))
             {
-<<<<<<< HEAD
-                if (string.Equals(builder.GetSetting("environment"), "NtlmAuthentication", System.StringComparison.Ordinal))
-=======
                 if (string.Equals(builder.GetSetting("environment") ??
                 Environment.GetEnvironmentVariable("ASPNETCORE_ENVIRONMENT"),
                 "NtlmAuthentication", System.StringComparison.Ordinal))
->>>>>>> e7845f3b
                 {
                     // Set up NTLM authentication for WebListener as follows.
                     // For IIS and IISExpress use inetmgr to setup NTLM authentication on the application or
