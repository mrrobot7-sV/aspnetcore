{
  "name": "Company.WebApplication1",
  "version": "0.1.0",
  "private": true,
  "dependencies": {
    "bootstrap": "^4.1.3",
    "connected-react-router": "^4.5.0",
    "jquery": "3.3.1",
    "merge": "^1.2.1",
<<<<<<< HEAD
    "history": "^4.7.2",
    "react": "^16.6.0",
    "react-dom": "^16.6.0",
=======
    "react": "^16.0.0",
    "react-dom": "^16.0.0",
>>>>>>> 24840e34
    "react-redux": "^5.0.6",
    "react-router": "^4.3.1",
    "react-router-dom": "^4.3.1",
    "react-scripts": "2.1.1",
    "reactstrap": "^6.3.0",
    "redux": "^4.0.1",
    "redux-thunk": "^2.2.0",
    "typescript": "3.1.5"
  },
  "devDependencies": {
    "@types/history": "^4.7.2",
    "@types/jest": "23.3.9",
    "@types/node": "^10.12.1",
    "@types/react": "^16.4.18",
    "@types/react-dom": "^16.0.9",
    "@types/react-redux": "^6.0.9",
    "@types/react-router": "^4.0.4",
    "@types/react-router-dom": "^4.0.4",
    "@types/react-router-redux": "^5.0.16",
    "@types/reactstrap": "^6.4.2",
    "cross-env": "^5.2.0",
    "eslint": "5.6.0",
    "eslint-config-react-app": "3.0.5",
    "eslint-plugin-flowtype": "3.2.0",
    "eslint-plugin-import": "2.14.0",
    "eslint-plugin-jsx-a11y": "6.1.2",
    "eslint-plugin-react": "7.11.1",
    "typescript-eslint-parser": "21.0.1"
  },
  "scripts": {
    "start": "react-scripts start",
    "build": "react-scripts build",
    "test": "cross-env CI=true react-scripts test --env=jsdom",
    "eject": "react-scripts eject",
    "lint": "eslint ./src/**/*.ts ./src/**/*.tsx"
  },
  "eslintConfig": {
    "extends": "react-app"
  },
  "browserslist": [
    ">0.2%",
    "not dead",
    "not ie <= 11",
    "not op_mini all"
  ]
}<|MERGE_RESOLUTION|>--- conflicted
+++ resolved
@@ -7,14 +7,9 @@
     "connected-react-router": "^4.5.0",
     "jquery": "3.3.1",
     "merge": "^1.2.1",
-<<<<<<< HEAD
     "history": "^4.7.2",
-    "react": "^16.6.0",
-    "react-dom": "^16.6.0",
-=======
     "react": "^16.0.0",
     "react-dom": "^16.0.0",
->>>>>>> 24840e34
     "react-redux": "^5.0.6",
     "react-router": "^4.3.1",
     "react-router-dom": "^4.3.1",
